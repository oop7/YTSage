--- conflicted
+++ resolved
@@ -17,12 +17,9 @@
 from PySide6.QtCore import Qt, QThread, QTimer, Signal
 from PySide6.QtWidgets import QDialog, QHBoxLayout, QLabel, QProgressBar, QPushButton, QVBoxLayout
 
+from src.utils.ytsage_logger import logger
 from src.core.ytsage_utils import get_ytdlp_version, load_config, save_config
 from src.core.ytsage_yt_dlp import get_yt_dlp_path
-<<<<<<< HEAD
-from src.utils.ytsage_constants import OS_NAME, SUBPROCESS_CREATIONFLAGS, YTDLP_APP_BIN_PATH
-from src.utils.ytsage_logger import logger
-=======
 from src.utils.ytsage_constants import OS_NAME, SUBPROCESS_CREATIONFLAGS, YTDLP_APP_BIN_PATH, YTDLP_DOWNLOAD_URL
 
 try:
@@ -46,7 +43,6 @@
     YT_DLP_AVAILABLE = True
 except ImportError:
     YT_DLP_AVAILABLE = False
->>>>>>> 9e89228c
 
 
 class VersionCheckThread(QThread):
@@ -215,10 +211,6 @@
     def _update_via_pip(self) -> bool:
         """Update yt-dlp via pip."""
         try:
-<<<<<<< HEAD
-            # replaced pkg_resources with importlib.metadata.version
-=======
->>>>>>> 9e89228c
             self.update_status.emit("🔍 Checking current pip installation...")
             self.update_progress.emit(30)
 
@@ -637,10 +629,6 @@
     def _update_via_pip(self) -> bool:
         """Update yt-dlp via pip (silent version)."""
         try:
-<<<<<<< HEAD
-            # replaced pkg_resources with importlib.metadata.version
-=======
->>>>>>> 9e89228c
             logger.info("AutoUpdateThread: Checking current pip installation...")
 
             # Get current version
