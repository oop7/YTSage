import os
import re
import shlex  # For safely parsing command arguments
import subprocess  # For direct CLI command execution
import time
from pathlib import Path

from PySide6.QtCore import QObject, QThread, Signal

from src.core.ytsage_yt_dlp import get_yt_dlp_path
from src.utils.ytsage_constants import SUBPROCESS_CREATIONFLAGS
from src.utils.ytsage_logger import logger

try:
    import yt_dlp  # Keep yt_dlp import here - only downloader uses it.

    YT_DLP_AVAILABLE = True
except ImportError:
    YT_DLP_AVAILABLE = False
    logger.warning("yt-dlp not available at startup, will be downloaded at runtime")


class SignalManager(QObject):
    update_formats = Signal(list)
    update_status = Signal(str)
    update_progress = Signal(float)
    playlist_info_label_visible = Signal(bool)
    playlist_info_label_text = Signal(str)
    selected_subs_label_text = Signal(str)
    playlist_select_btn_visible = Signal(bool)
    playlist_select_btn_text = Signal(str)


class DownloadThread(QThread):
    progress_signal = Signal(float)
    status_signal = Signal(str)
    finished_signal = Signal()
    error_signal = Signal(str)
    file_exists_signal = Signal(str)  # New signal for file existence
    update_details = Signal(str)  # New signal for filename, speed, ETA
    update_details = Signal(str)  # New signal for filename, speed, ETA

    def __init__(
        self,
        url,
        path,
        format_id,
        subtitle_langs=None,
        is_playlist=False,
        merge_subs=False,
        enable_sponsorblock=False,
        sponsorblock_categories=None,
        resolution="",
        playlist_items=None,
        save_description=False,
        embed_chapters=False,
        cookie_file=None,
        browser_cookies=None,
        rate_limit=None,
        download_section=None,
        force_keyframes=False,
    ) -> None:
        super().__init__()
        self.url = url
        self.path = Path(path)
        self.format_id = format_id
        self.subtitle_langs = subtitle_langs if subtitle_langs else []
        self.is_playlist = is_playlist
        self.merge_subs = merge_subs
        self.enable_sponsorblock = enable_sponsorblock
        self.sponsorblock_categories = sponsorblock_categories if sponsorblock_categories else ["sponsor"]
        self.resolution = resolution
        self.playlist_items = playlist_items
        self.save_description = save_description
        self.embed_chapters = embed_chapters
        self.cookie_file = cookie_file
        self.browser_cookies = browser_cookies
        self.rate_limit = rate_limit
        self.download_section = download_section
        self.force_keyframes = force_keyframes
        self.paused = False
        self.cancelled = False
        self.process = None
        self.use_direct_command = True  # Flag to use direct CLI command instead of Python API
        self.last_output_time = time.time()
        self.timeout_timer = None
        self.current_filename = None  # Initialize filename storage
        self.last_file_path = None  # Initialize full file path storage
        self.subtitle_files = []  # Track subtitle files that are created
        self.initial_subtitle_files = set()  # Track initial subtitle files before download

    def cleanup_partial_files(self) -> None:
        """Delete any partial files including .part and unmerged format-specific files"""
        try:
            pattern = re.compile(r"\.f\d+\.")  # Pattern to match format codes like .f243.
            for file_path in self.path.iterdir():
                if file_path.suffix == ".part" or pattern.search(file_path.name):
                    try:
                        file_path.unlink(missing_ok=True)
                    except Exception as e:
                        logger.exception(f"Error deleting {file_path.name}: {e}")
        except Exception as e:
            logger.exception(f"Error cleaning partial files: {e}")
            self.error_signal.emit(f"Error cleaning partial files: {e}")

    def cleanup_subtitle_files(self) -> None:
        """Delete subtitle files after they have been merged into the video file"""
        deleted_count = [0, 0]

        def safe_delete(path: Path) -> bool:
            try:
                path.unlink(missing_ok=True)
                logger.debug(f"Deleted subtitle file: {path.name}")
                return True
            except Exception as e:
                logger.exception(f"Error deleting subtitle file {path}: {e}")
                return False

        try:
            # --- Method 1: Delete tracked subtitle files ---
            for f in self.subtitle_files or []:
                deleted_count[0] += safe_delete(path=Path(f))
            else:
                logger.debug(f"Deleted {deleted_count[0]} of {len(self.subtitle_files)} tracked subtitle files")

            # --- Method 2: Delete new subtitle files not in initial set ---
            new_subtitle_files = {
                f for f in Path(self.path).rglob("*") if f.suffix in [".vtt", ".srt"] and f not in self.initial_subtitle_files
            }
            for subtitle_file in new_subtitle_files:
                deleted_count[1] += safe_delete(path=subtitle_file)
            else:
                logger.debug(f"Deleted {deleted_count[1]} of {len(new_subtitle_files)} new subtitle files")
        except Exception as e:
            logger.exception(f"Error cleaning subtitle files: {e}")

    def check_file_exists(self) -> bool | None:
        """Check if the file already exists before downloading"""
        try:
            logger.debug("Starting file existence check")
            # Use yt-dlp to get the filename without downloading, suppressing warnings
            ydl_opts_check = {
                "logger": logger,  # passed app logger
                "quiet": True,
                "skip_download": True,
                "no_warnings": True,  # <-- Suppress warnings during check
                "ignoreerrors": True,  # Also ignore other potential errors during this check
<<<<<<< HEAD
                "outtmpl": {"default": str(self.path / "%(title)s.%(ext)s")},
=======
                "outtmpl": {"default": f"{self.path.as_posix()}/%(title)s.%(ext)s"},
>>>>>>> c140acef
                "format": (self.format_id if self.format_id else "best"),  # Use selected format or best
            }
            if self.cookie_file:
                ydl_opts_check["cookiefile"] = str(self.cookie_file)
            elif self.browser_cookies:
                ydl_opts_check["cookiesfrombrowser"] = (
                    self.browser_cookies.split(":")[0],
                    self.browser_cookies.split(":")[1] if ":" in self.browser_cookies else None,
                )

            if YT_DLP_AVAILABLE:
                with yt_dlp.YoutubeDL(ydl_opts_check) as ydl:
                    info = ydl.extract_info(self.url, download=False)

                    # Handle cases where info extraction fails silently
                    if not info:
                        logger.debug("Failed to extract info during file existence check. Skipping check.")
                        return False  # Proceed with download attempt

                # Get the title and sanitize it for filename
                title = info.get("title", "video")
                # Don't remove colons and other special characters yet
                logger.debug(f"Original video title: {title}")

                # Get resolution for better matching
                resolution = ""
                for format_info in info.get("formats", []):
                    if format_info.get("format_id") == self.format_id:
                        resolution = format_info.get("resolution", "")
                        break

                logger.debug(f"Resolution: {resolution}")
            else:
                logger.debug("yt-dlp not available, skipping file existence check")
                return False  # Proceed with download attempt

        except Exception as e:
            logger.exception(f"Error checking file existence: {e}")
            return None

    def _build_yt_dlp_command(self) -> list:
        """Build the yt-dlp command line with all options for direct execution."""
        # Use the new yt-dlp path function from ytsage_yt_dlp module
        yt_dlp_path = get_yt_dlp_path()
        cmd: list = [yt_dlp_path]
        logger.debug(f"Using yt-dlp from: {yt_dlp_path}")

        # Format selection strategy - use format ID if provided or fallback to resolution
        if self.format_id:
            # Strip the -drc suffix if present to fix issues with certain audio formats
            clean_format_id = self.format_id.split("-drc")[0] if "-drc" in self.format_id else self.format_id

            # Check if this is an audio-only format
            is_audio_format = False
            try:
                if YT_DLP_AVAILABLE:
                    ydl_opts = {
                        "logger": logger,
                        "quiet": True,
                        "no_warnings": True,
                        "skip_download": True,
                    }
                    with yt_dlp.YoutubeDL(ydl_opts) as ydl:
                        info = ydl.extract_info(self.url, download=False) or {}
                        for fmt in info.get("formats", []):
                            if fmt.get("format_id") == clean_format_id:
                                if fmt.get("vcodec") == "none" or "audio only" in fmt.get("format_note", "").lower():
                                    is_audio_format = True
                                    logger.debug(f"Detected audio-only format for ID: {clean_format_id}")
                                break
            except Exception as e:
                logger.exception(f"Error checking if format is audio-only: {e}")

            # For audio-only formats, don't try to merge with video
            if is_audio_format:
                cmd.extend(["-f", clean_format_id])
                logger.debug(f"Using audio-only format selection: {clean_format_id}")
            else:
                cmd.extend(["-f", f"{clean_format_id}+bestaudio/best"])
                logger.debug(f"Using video format selection with audio: {clean_format_id}+bestaudio/best")

            # Determine output format based on the selected format ID - only for video formats
            if not is_audio_format:
                try:
                    format_ext = None
                    logger.debug(f"Getting format information for format ID: {self.format_id} (using: {clean_format_id})")

                    if YT_DLP_AVAILABLE:
                        ydl_opts = {"quiet": True, "no_warnings": True, "skip_download": True, "logger": logger}
                        with yt_dlp.YoutubeDL(ydl_opts) as ydl:
                            info = ydl.extract_info(self.url, download=False) or {}
                            # Look for the clean format ID first
                            for fmt in info.get("formats", []):
                                if fmt.get("format_id") == clean_format_id:
                                    format_ext = fmt.get("ext")
                                    break
                            # If not found, try the original ID as fallback
                            if not format_ext:
                                for fmt in info.get("formats", []):
                                    if fmt.get("format_id") == self.format_id:
                                        format_ext = fmt.get("ext")
                                        break

                    if format_ext:
                        logger.debug(f"Detected format extension: {format_ext}")
                        # Ensure output matches the selected format - only for video formats
                        cmd.extend(["--merge-output-format", format_ext])
                except Exception as e:
                    logger.exception(f"Error detecting format extension: {e}")
                    # If we can't determine the format, don't specify merge-output-format
                    pass
        else:
            # If no specific format ID, use resolution-based sorting (-S)
            res_value = self.resolution if self.resolution else "720"  # Default to 720p if no resolution specified
            cmd.extend(["-S", f"res:{res_value}"])

        # Output template with resolution in filename
        # Use string concatenation instead of Path.joinpath to avoid Path object issues
        base_path = self.path.as_posix()
        
        if self.is_playlist:
            # Create output template with playlist subfolder
            output_template = f"{base_path}/%(playlist_title)s/%(title)s_%(resolution)s.%(ext)s"
        else:
            output_template = f"{base_path}/%(title)s_%(resolution)s.%(ext)s"

<<<<<<< HEAD
        cmd.extend(["-o", str(output_template)])
=======
        cmd.extend(["-o", output_template])
>>>>>>> c140acef

        # Add common options
        cmd.append("--force-overwrites")

        # Add playlist items if specified
        if self.is_playlist and self.playlist_items:
            cmd.extend(["--playlist-items", self.playlist_items])

        # Add subtitle options if subtitles are selected
        if self.subtitle_langs:
            # Subtitles work with both audio-only and video formats
            # For audio-only formats, subtitles will be downloaded as separate files
            cmd.append("--write-subs")

            # Get language codes from subtitle selections
            lang_codes = []
            for sub_selection in self.subtitle_langs:
                try:
                    # Extract just the language code (e.g., 'en' from 'en - Manual')
                    lang_code = sub_selection.split(" - ")[0]
                    lang_codes.append(lang_code)
                except Exception as e:
                    logger.exception(f"Could not parse subtitle selection '{sub_selection}': {e}")

            if lang_codes:
                cmd.extend(["--sub-langs", ",".join(lang_codes)])
                cmd.append("--write-auto-subs")  # Include auto-generated subtitles

                # Only embed subtitles if merge is enabled
                if self.merge_subs:
                    cmd.append("--embed-subs")

        # Add SponsorBlock if enabled
        if self.enable_sponsorblock and self.sponsorblock_categories:
            cmd.append("--sponsorblock-remove")
            cmd.append(",".join(self.sponsorblock_categories))

        # Add description saving if enabled
        if self.save_description:
            cmd.append("--write-description")

        # Add chapters embedding if enabled
        if self.embed_chapters:
            cmd.append("--embed-chapters")

        # Add cookies if specified
        if self.cookie_file:
            cmd.extend(["--cookies", str(self.cookie_file)])
        elif self.browser_cookies:
            cmd.extend(["--cookies-from-browser", self.browser_cookies])

        # Add rate limit if specified
        if self.rate_limit:
            cmd.extend(["-r", self.rate_limit])

        # Add download section if specified
        if self.download_section:
            cmd.extend(["--download-sections", self.download_section])

            # Add force keyframes option if enabled
            if self.force_keyframes:
                cmd.append("--force-keyframes-at-cuts")

            logger.debug(f"Added download section: {self.download_section}, Force keyframes: {self.force_keyframes}")

        # Add the URL as the final argument
        cmd.append(self.url)

        return cmd

    def run(self) -> None:
        try:
            logger.debug("Starting download thread")

            # First check if file already exists using original method
            existing_file = self.check_file_exists()
            if existing_file:
                logger.debug(f"File exists, emitting signal: {existing_file}")
                self.file_exists_signal.emit(existing_file)
                return

            logger.debug("No existing file found, proceeding with download")

            # Get initial list of subtitle files to compare later
            self.initial_subtitle_files = set()
            if self.merge_subs:
                try:
                    # Scan for existing subtitle files in the directory
                    for file in self.path.rglob("*"):
                        if file.suffix in {".vtt", ".srt"}:
                            self.initial_subtitle_files.add(file)
                    logger.debug(f"Found {len(self.initial_subtitle_files)} existing subtitle files before download")
                except Exception as e:
                    logger.exception(f"Error scanning for initial subtitle files: {e}")

            if self.use_direct_command:
                # Use direct CLI command instead of Python API
                self._run_direct_command()
            else:
                # Original method using Python API - code left for reference
                self._run_python_api()

        except Exception as e:
            # Catch errors during setup
            logger.critical(f"Critical error in download thread: {e}", exc_info=True)
            self.error_signal.emit(f"Critical error in download thread: {e}")

    def _run_direct_command(self) -> None:
        """Run yt-dlp as a direct command line process instead of using Python API."""
        try:
            cmd = self._build_yt_dlp_command()
            cmd_str = " ".join(shlex.quote(str(arg)) for arg in cmd)
            logger.debug(f"Executing command: {cmd_str}")

            self.status_signal.emit("🚀 Starting download...")
            self.progress_signal.emit(0)

            # Start the process
            # Extra logic moved to src\utils\ytsage_constants.py

            self.process = subprocess.Popen(
                cmd,
                stdout=subprocess.PIPE,
                stderr=subprocess.STDOUT,
                text=True,
                bufsize=1,  # Line buffered
                universal_newlines=True,
                creationflags=SUBPROCESS_CREATIONFLAGS,
            )

            # Process output line by line to update progress
            for line in iter(self.process.stdout.readline, ""):  # type: ignore
                if self.cancelled:
                    self.process.terminate()
                    self.cleanup_partial_files()
                    self.status_signal.emit("Download cancelled")
                    return

                # Wait if paused
                while self.paused and not self.cancelled:
                    time.sleep(0.1)

                # Parse the line for download progress and status updates
                self._parse_output_line(line)

            # Wait for process to complete
            return_code = self.process.wait()

            # Special handling for specific errors
            # return code 127 typically means command not found
            if return_code == 127:
                self.error_signal.emit(
                    "Error: yt-dlp executable not found. This could be due to improper installation or a PATH issue."
                )
                return

            if return_code == 0:
                self.progress_signal.emit(100)
                self.status_signal.emit("✅ Download completed!")

                # Clean up subtitle files if they were merged, with a small delay
                # to ensure the embedding process has completed
                if self.merge_subs:
                    # Add a significant delay to ensure ffmpeg has released all file handles
                    # and any post-processing is complete
                    self.status_signal.emit("✅ Download completed! Cleaning up...")
                    time.sleep(3)  # Increased delay to 3 seconds
                    self.cleanup_subtitle_files()

                self.finished_signal.emit()
            else:
                # Check if it was cancelled
                if self.cancelled:
                    self.status_signal.emit("Download cancelled")
                else:
                    # Provide more descriptive error message for possible yt-dlp conflicts
                    if return_code == 1:
                        self.error_signal.emit(
                            f"Download failed with return code {return_code}. This may be due to a conflict with multiple yt-dlp installations. Try uninstalling any system-installed yt-dlp (e.g. through snap or apt) and restart the application."
                        )
                    else:
                        self.error_signal.emit(f"Download failed with return code {return_code}")
                    self.cleanup_partial_files()

        except Exception as e:
            logger.exception(f"Error in direct command: {e}")
            self.error_signal.emit(f"Error in direct command: {e}")
            self.cleanup_partial_files()

    def _parse_output_line(self, line) -> None:
        """Parse yt-dlp command output to update progress and status."""
        line = line.strip()
        # logger.info(f"yt-dlp: {line}")  # Log all output - OPTIONALLY UNCOMMENT FOR VERBOSE DEBUG

        # Extract filename when the destination line appears
        # Use a slightly more robust regex looking for the start of the line
        dest_match = re.search(r"^\[download\] Destination:\s*(.*)", line)
        if dest_match:
            try:
                filepath = dest_match.group(1).strip()
                self.current_filename = Path(filepath).name
                self.last_file_path = filepath  # Store the full path for later cleanup
                logger.debug(f"Extracted filename: {self.current_filename}")  # DEBUG

                # Check if this is an audio-only download by looking in the previous lines
                is_audio_download = False

                # Look for audio format indicators in the current line or preceding output
                # yt-dlp typically mentions format like "Downloading format 251 - audio only"
                if " - audio only" in line:
                    is_audio_download = True
                # Check if the format ID is mentioned earlier in the line
                format_match = re.search(r"Downloading format (\d+)", line)
                if format_match:
                    format_id = format_match.group(1)
                    logger.debug(f"Detected format ID: {format_id}")
                    # Format IDs for audio typically have different patterns
                    # (like 140, 251 for audio vs 137, 248 for video)
                    # This is just a heuristic since format IDs can vary

                # Determine file type based on extension and context
                ext = Path(self.current_filename).suffix.lower()

                # Check if this is explicitly an audio stream download
                if is_audio_download or "Downloading audio" in line:
                    self.status_signal.emit(f"⏬ Downloading audio...")
                # Video file extensions with likely video content
                elif ext in [".mp4", ".webm", ".mkv", ".avi", ".mov", ".flv"]:
                    self.status_signal.emit(f"⏬ Downloading video...")
                # Audio file extensions
                elif ext in [".mp3", ".m4a", ".aac", ".wav", ".ogg", ".opus", ".flac"]:
                    self.status_signal.emit(f"⏬ Downloading audio...")
                # Subtitle file extensions
                elif ext in [".vtt", ".srt", ".ass", ".ssa"]:
                    self.status_signal.emit(f"⏬ Downloading subtitle...")
                # Default case
                else:
                    self.status_signal.emit(f"⏬ Downloading...")
            except Exception as e:
                logger.exception(f"Error extracting filename from line '{line}': {e}")
                self.status_signal.emit("⚡ Downloading...")  # Fallback status
            return  # Don't process this line further for speed/ETA

        # Check for specific download types in the output
        if "Downloading video" in line:
            self.status_signal.emit(f"⏬ Downloading video...")
            return

        elif "Downloading audio" in line:
            self.status_signal.emit(f"⏬ Downloading audio...")
            return

        # Detect subtitle file creation
        # Look for lines like "[info] Writing video subtitles to: filename.xx.vtt"
        subtitle_match = re.search(
            r"(?:Writing|Downloading) (?:video )?subtitles.*?(?:to|:)\s*(.+\.(?:vtt|srt))(?:\s|$)",
            line,
            re.IGNORECASE,
        )
        if subtitle_match:
            subtitle_file = subtitle_match.group(1).strip()

            # Clean up the path - remove any duplicated directory paths
            # Sometimes yt-dlp output contains malformed paths like "dir: dir/file"
            if ":" in subtitle_file and os.name == "nt":  # Windows paths
                # Look for pattern like "C:\path: C:\path\file" and extract the latter
                colon_parts = subtitle_file.split(": ")
                if len(colon_parts) > 1:
                    # Take the last part which should be the actual file path
                    subtitle_file = colon_parts[-1].strip()

            # Show subtitle download message
            self.status_signal.emit(f"⏬ Downloading subtitle...")
            # Store the subtitle file path for later deletion if merging is enabled
            if self.merge_subs:
                subtitle_path = Path(subtitle_file)
                if not subtitle_path.is_absolute():
                    # If it's a relative path, make it absolute based on current path
                    subtitle_path = self.path.joinpath(subtitle_file)
                self.subtitle_files.append(str(subtitle_path))
                logger.debug(f"Tracking subtitle file for later cleanup: {subtitle_path}")
            return

        # Send status updates based on output line content
        if "Downloading webpage" in line or "Extracting URL" in line:
            self.status_signal.emit("🔍 Fetching video information...")
            self.progress_signal.emit(0)
        elif "Downloading API JSON" in line:
            self.status_signal.emit("📋 Processing playlist data...")
            self.progress_signal.emit(0)
        elif "Downloading m3u8 information" in line:
            self.status_signal.emit("🎯 Preparing video streams...")
            self.progress_signal.emit(0)
        elif "[download] Downloading video " in line:
            self.status_signal.emit("⏬ Downloading video...")
        elif "[download] Downloading audio " in line:
            self.status_signal.emit("⏬ Downloading audio...")
        elif "Downloading format" in line:
            # Try to detect if it's audio or video format
            if " - audio only" in line:
                self.status_signal.emit("⏬ Downloading audio...")
            elif " - video only" in line:
                self.status_signal.emit("⏬ Downloading video...")
            else:
                # Don't emit generic message - format is unclear
                pass

        # Look for download percentage
        percent_match = re.search(r"(\d+\.\d+)%", line)
        if percent_match:
            try:
                percent = float(percent_match.group(1))
                self.progress_signal.emit(percent)
            except (ValueError, IndexError):
                pass

        # Check for download speed and ETA
        if "[download]" in line and "%" in line:
            # Try to extract more detailed status info
            try:
                # Look for speed
                speed_match = re.search(r"at\s+(\d+\.\d+[KMG]iB/s)", line)
                speed_str = speed_match.group(1) if speed_match else "N/A"

                # Look for ETA
                eta_match = re.search(r"ETA\s+(\d+:\d+)", line)
                eta_str = eta_match.group(1) if eta_match else "N/A"

                # Simplify status message to only show the speed and ETA
                status = f"Speed: {speed_str} | ETA: {eta_str}"
                self.update_details.emit(status)
            except Exception as e:
                # If parsing fails, just show basic status (maybe log the error)
                logger.exception(f"Error parsing download details line: {line} -> {e}")
                pass  # Keep basic status emission below if needed, or emit generic details

        # Check for post-processing
        if "[Merger]" in line or "Merging formats" in line:
            self.status_signal.emit("✨ Post-processing: Merging formats...")
            self.progress_signal.emit(95)
        elif "SponsorBlock" in line:
            self.status_signal.emit("✨ Post-processing: Removing sponsor segments...")
            self.progress_signal.emit(97)
        elif "Deleting original file" in line:
            self.progress_signal.emit(98)
        elif "has already been downloaded" in line:
            # File already exists - extract filename
            match = re.search(r"(.*?) has already been downloaded", line)
            if match:
                filename = Path(match.group(1)).name
                # Determine file type based on extension for existing file message
                ext = Path(filename).suffix.lower()

                if ext in [".mp4", ".webm", ".mkv", ".avi", ".mov", ".flv"]:
                    self.status_signal.emit(f"⚠️ Video file already exists")
                elif ext in [".mp3", ".m4a", ".aac", ".wav", ".ogg", ".opus", ".flac"]:
                    self.status_signal.emit(f"⚠️ Audio file already exists")
                elif ext in [".vtt", ".srt", ".ass", ".ssa"]:
                    self.status_signal.emit(f"⚠️ Subtitle file already exists")
                else:
                    self.status_signal.emit(f"⚠️ File already exists")

                self.file_exists_signal.emit(filename)
            else:
                logger.info(f"Could not extract filename from 'already downloaded' line: {line}")
                self.status_signal.emit("⚠️ File already exists")  # Fallback status
        elif "Finished downloading" in line:
            self.progress_signal.emit(100)

            # Show completion message based on file type
            if self.current_filename:
                ext = Path(self.current_filename).suffix.lower()

                # Video file extensions
                if ext in [".mp4", ".webm", ".mkv", ".avi", ".mov", ".flv"]:
                    self.status_signal.emit(f"✅ Video download completed!")
                # Audio file extensions
                elif ext in [".mp3", ".m4a", ".aac", ".wav", ".ogg", ".opus", ".flac"]:
                    self.status_signal.emit(f"✅ Audio download completed!")
                # Subtitle file extensions
                elif ext in [".vtt", ".srt", ".ass", ".ssa"]:
                    self.status_signal.emit(f"✅ Subtitle download completed!")
                # Default case
                else:
                    self.status_signal.emit("✅ Download completed!")
            else:
                self.status_signal.emit("✅ Download completed!")

            self.update_details.emit("")  # Clear details label on completion

    def _run_python_api(self) -> None:
        """Original download method using Python API - kept for reference."""
        # The existing run method code using yt_dlp.YoutubeDL starts here
        # This method is no longer used by default

    def pause(self) -> None:
        self.paused = True

    def resume(self) -> None:
        self.paused = False

    def cancel(self) -> None:
        self.cancelled = True
        # Terminate the subprocess if it's running
        if self.process:
            try:
                self.process.terminate()
            except Exception:
                pass<|MERGE_RESOLUTION|>--- conflicted
+++ resolved
@@ -145,11 +145,7 @@
                 "skip_download": True,
                 "no_warnings": True,  # <-- Suppress warnings during check
                 "ignoreerrors": True,  # Also ignore other potential errors during this check
-<<<<<<< HEAD
                 "outtmpl": {"default": str(self.path / "%(title)s.%(ext)s")},
-=======
-                "outtmpl": {"default": f"{self.path.as_posix()}/%(title)s.%(ext)s"},
->>>>>>> c140acef
                 "format": (self.format_id if self.format_id else "best"),  # Use selected format or best
             }
             if self.cookie_file:
@@ -276,11 +272,7 @@
         else:
             output_template = f"{base_path}/%(title)s_%(resolution)s.%(ext)s"
 
-<<<<<<< HEAD
         cmd.extend(["-o", str(output_template)])
-=======
-        cmd.extend(["-o", output_template])
->>>>>>> c140acef
 
         # Add common options
         cmd.append("--force-overwrites")
