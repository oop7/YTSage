--- conflicted
+++ resolved
@@ -7,11 +7,7 @@
 
 import requests
 
-<<<<<<< HEAD
-from src.core.ytsage_logging import logger
-=======
 from src.utils.ytsage_logger import logger
->>>>>>> 2532b4f9
 from src.utils.ytsage_constants import (
     FFMPEG_7Z_DOWNLOAD_URL,
     FFMPEG_7Z_SHA256_URL,
@@ -132,11 +128,7 @@
                 ffmpeg_path = result.stdout.strip()
                 return ffmpeg_path
     except Exception as e:
-<<<<<<< HEAD
-        logger.error(f"Error finding ffmpeg in PATH: {e}")
-=======
         logger.exception(f"Error finding ffmpeg in PATH: {e}")
->>>>>>> 2532b4f9
 
     # If not found in PATH, check the installation directory
     ffmpeg_install_path = get_ffmpeg_install_path()
@@ -244,12 +236,8 @@
                 temp_file,
                 progress_callback=lambda msg: logger.debug(msg),
             ):
-<<<<<<< HEAD
-                raise Exception("Failed to download FFmpeg (both 7z and zip methods failed)")
-=======
-                logger.error("Failed to download FFmpeg (both 7z and zip methods failed)")
+                logger.exception("Failed to download FFmpeg (both 7z and zip methods failed)")
                 return False
->>>>>>> 2532b4f9
 
             logger.info("Extracting FFmpeg components from zip archive...")
             try:
@@ -313,12 +301,8 @@
 
         # Verify installation
         if not check_ffmpeg_installed():
-<<<<<<< HEAD
-            raise Exception("FFmpeg installation verification failed")
-=======
             logger.error("FFmpeg installation verification failed")
             return False
->>>>>>> 2532b4f9
 
         return True
 
@@ -349,13 +333,6 @@
             # Universal snap package
             subprocess.run(["sudo", "snap", "install", "ffmpeg"], check=True, timeout=300)
         else:
-<<<<<<< HEAD
-            raise Exception("No supported package manager found")
-
-        # Verify installation
-        if not check_ffmpeg_installed():
-            raise Exception("FFmpeg installation verification failed")
-=======
             logger.error("No supported package manager found")
             return False
 
@@ -363,7 +340,6 @@
         if not check_ffmpeg_installed():
             logger.error("FFmpeg installation verification failed")
             return False
->>>>>>> 2532b4f9
 
         return True
 
