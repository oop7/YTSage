import os
import shutil
import subprocess
from pathlib import Path
from typing import Optional

import requests
from PySide6.QtCore import Qt, QThread, Signal
from PySide6.QtGui import QIcon
from PySide6.QtWidgets import (
    QDialog,
    QFileDialog,
    QHBoxLayout,
    QLabel,
    QMessageBox,
    QProgressBar,
    QPushButton,
    QRadioButton,
    QVBoxLayout,
    QWidget,
)

<<<<<<< HEAD
from src.core.ytsage_logging import logger
=======
from src.utils.ytsage_logger import logger
>>>>>>> 2532b4f9
from src.utils.ytsage_constants import (
    APP_BIN_DIR,
    ICON_PATH,
    OS_FULL_NAME,
    OS_NAME,
    SUBPROCESS_CREATIONFLAGS,
    YTDLP_APP_BIN_PATH,
    YTDLP_DOWNLOAD_URL,
)

# YTDLP_URLS moved to src\utils\ytsage_constants.py
# get_ytdlp_install_dir() moved to src\utils\ytsage_constants.py
# get_ytdlp_executable_path() moved to src\utils\ytsage_constants.py
# get_os_type() moved to src\utils\ytsage_constants.py
# ensure_install_dir_exists() moved to src\utils\ytsage_constants.py


class DownloadYtdlpThread(QThread):
    progress_signal = Signal(int)
    finished_signal = Signal(bool, str)

    def __init__(self):
        super().__init__()

    def run(self) -> None:
        try:
            # Extra logic moved to src\utils\ytsage_constants.py
            exe_path = YTDLP_APP_BIN_PATH

            # Download with progress reporting
            response = requests.get(YTDLP_DOWNLOAD_URL, stream=True)
            total_size = int(response.headers.get("content-length", 0))
            block_size = 1024  # 1 Kibibyte

            if total_size == 0:
                self.progress_signal.emit(100)

            with open(exe_path, "wb") as f:
                downloaded = 0
                for data in response.iter_content(block_size):
                    f.write(data)
                    downloaded += len(data)
                    if total_size > 0:
                        progress = int(downloaded / total_size * 100)
                        self.progress_signal.emit(progress)

            # Make executable on macOS and Linux
            if OS_NAME != "Windows":
                os.chmod(exe_path, 0o755)

            self.finished_signal.emit(True, exe_path)

        except Exception as e:
            self.finished_signal.emit(False, str(e))


class YtdlpSetupDialog(QDialog):
    setup_complete = Signal(str)  # Signal emitting the path to yt-dlp

    def __init__(self, parent=None):
        super().__init__(parent)
        self.setWindowTitle("yt-dlp Setup Required")
        self.setMinimumWidth(520)
        self.setMinimumHeight(350)
        self.resize(520, 380)

        # Set the window icon to match the main app
        if parent and parent.windowIcon():
            self.setWindowIcon(parent.windowIcon())
        else:
            # icon_path logic moved to src\utils\ytsage_constants.py
            icon_path = ICON_PATH
            if Path.exists(icon_path):
<<<<<<< HEAD
                self.setWindowIcon(QIcon(icon_path.as_posix()))
=======
                self.setWindowIcon(QIcon(str(icon_path)))
>>>>>>> 2532b4f9

        self.init_ui()

        # Apply dark theme styling to match app
        self.setStyleSheet(
            """
            QDialog {
                background-color: #15181b;
                color: #ffffff;
            }
            QLabel {
                color: #cccccc;
                line-height: 1.4;
            }
            QPushButton {
                padding: 10px 20px;
                background-color: #c90000;
                border: none;
                border-radius: 6px;
                color: white;
                font-weight: bold;
                font-size: 13px;
                min-width: 120px;
                min-height: 20px;
            }
            QPushButton:hover {
                background-color: #a50000;
            }
            QPushButton:pressed {
                background-color: #800000;
            }
            QPushButton:disabled {
                background-color: #666666;
                color: #999999;
            }
            QProgressBar {
                border: 2px solid #1d1e22;
                border-radius: 6px;
                text-align: center;
                color: white;
                background-color: #1d1e22;
                height: 25px;
                font-weight: bold;
            }
            QProgressBar::chunk {
                background: qlineargradient(x1: 0, y1: 0, x2: 1, y2: 0,
                    stop: 0 #e60000, stop: 0.5 #ff3333, stop: 1 #c90000);
                border-radius: 4px;
                margin: 1px;
            }
            QRadioButton {
                color: #ffffff;
                spacing: 10px;
                padding: 8px;
                font-size: 13px;
            }
            QRadioButton::indicator {
                width: 18px;
                height: 18px;
                border-radius: 9px;
            }
            QRadioButton::indicator:unchecked {
                border: 2px solid #666666;
                background: #1d1e22;
            }
            QRadioButton::indicator:checked {
                border: 2px solid #c90000;
                background: #c90000;
            }
        """
        )

    def init_ui(self) -> None:
        layout = QVBoxLayout()
        layout.setSpacing(15)
        layout.setContentsMargins(25, 25, 25, 25)

        # Header title
        title_label = QLabel("yt-dlp Setup Required")
        title_label.setStyleSheet("font-size: 16px; font-weight: bold; color: #ffffff; padding: 5px 0;")
        title_label.setAlignment(Qt.AlignmentFlag.AlignCenter)
        layout.addWidget(title_label)

        # Information label with improved styling
        # os_name logic moved to src\utils\ytsage_constants.py

        info_label = QLabel(
            f"YTSage requires yt-dlp to download videos.<br><br>"
            f"yt-dlp was not found in the app's local directory. "
            f"YTSage needs to set up yt-dlp for your {OS_FULL_NAME} system.<br><br>"
            f"Please choose an option below:"
        )
        info_label.setAlignment(Qt.AlignmentFlag.AlignCenter)
        info_label.setWordWrap(True)
        info_label.setStyleSheet("font-size: 13px; color: #cccccc; padding: 5px; line-height: 1.4;")
        layout.addWidget(info_label)

        # Radio buttons with minimal spacing
        option_widget = QWidget()
        option_layout = QVBoxLayout(option_widget)
        option_layout.setSpacing(8)
        option_layout.setContentsMargins(0, 0, 0, 0)

        self.auto_radio = QRadioButton("Download automatically (Recommended)")
        self.auto_radio.setChecked(True)
        self.manual_radio = QRadioButton("Select path manually")

        option_layout.addWidget(self.auto_radio)
        option_layout.addWidget(self.manual_radio)
        layout.addWidget(option_widget)

        # Progress bar with proper sizing
        self.progress_bar = QProgressBar()
        self.progress_bar.setVisible(False)
        self.progress_bar.setFixedHeight(20)  # Fixed height for consistency
        self.progress_bar.setStyleSheet(
            """
            QProgressBar {
                border: 1px solid #3d3d3d;
                border-radius: 8px;
                background-color: #1d1e22;
                text-align: center;
                color: #ffffff;
                font-size: 12px;
                font-weight: bold;
                height: 20px;
            }
            QProgressBar::chunk {
                background-color: #c90000;
                border-radius: 6px;
                margin: 1px;
            }
        """
        )
        layout.addWidget(self.progress_bar)

        # Status label with better spacing
        self.status_label = QLabel("")
        self.status_label.setAlignment(Qt.AlignmentFlag.AlignCenter)
        self.status_label.setStyleSheet("font-size: 12px; color: #cccccc; padding: 8px 0;")
        self.status_label.setWordWrap(True)
        layout.addWidget(self.status_label)

        # Add stretch to push buttons to bottom
        layout.addStretch()

        # Button layout with improved spacing
        button_layout = QHBoxLayout()
        button_layout.setSpacing(15)
        button_layout.setContentsMargins(0, 10, 0, 0)  # Add top margin for buttons

        self.setup_button = QPushButton("Setup yt-dlp")
        self.setup_button.clicked.connect(self.setup_ytdlp)

        self.cancel_button = QPushButton("Cancel")
        self.cancel_button.clicked.connect(self.reject)

        button_layout.addWidget(self.setup_button)
        button_layout.addWidget(self.cancel_button)
        layout.addLayout(button_layout)

        self.setLayout(layout)

    def setup_ytdlp(self) -> None:
        if self.auto_radio.isChecked():
            self.download_ytdlp()
        else:
            self.select_ytdlp_path()

    def download_ytdlp(self) -> None:
        self.progress_bar.setVisible(True)
        self.progress_bar.setValue(0)
        self.status_label.setText("Downloading yt-dlp...")
        self.setup_button.setEnabled(False)
        self.cancel_button.setEnabled(False)

        self.download_thread = DownloadYtdlpThread()
        self.download_thread.progress_signal.connect(self.update_progress)
        self.download_thread.finished_signal.connect(self.download_finished)
        self.download_thread.start()

    def update_progress(self, value) -> None:
        self.progress_bar.setValue(value)

    def download_finished(self, success, result) -> None:
        self.setup_button.setEnabled(True)
        self.cancel_button.setEnabled(True)

        if success:
            self.status_label.setText("yt-dlp was successfully installed!")
            self.setup_complete.emit(result)
            self.accept()
        else:
            self.status_label.setText(f"Error: {result}")
            error_dialog = QMessageBox(self)
            error_dialog.setIcon(QMessageBox.Icon.Critical)
            error_dialog.setWindowTitle("Download Failed")
            error_dialog.setText(f"Failed to download yt-dlp: {result}")
            # Set the window icon to match the main dialog
            error_dialog.setWindowIcon(self.windowIcon())
            error_dialog.setStyleSheet(
                """
                QMessageBox {
                    background-color: #15181b;
                    color: #ffffff;
                }
                QLabel {
                    color: #ffffff;
                }
                QPushButton {
                    padding: 8px 15px;
                    background-color: #c90000;
                    border: none;
                    border-radius: 4px;
                    color: white;
                    font-weight: bold;
                }
                QPushButton:hover {
                    background-color: #a50000;
                }
            """
            )
            error_dialog.exec()

    def select_ytdlp_path(self) -> None:
        if OS_NAME == "Windows":
            file_filter = "Executable Files (*.exe)"
        else:
            file_filter = "All Files (*)"

        # Apply style to QFileDialog
        file_dialog = QFileDialog(self)
        file_dialog.setStyleSheet(
            """
            QFileDialog {
                background-color: #15181b;
                color: #ffffff;
            }
            QLabel, QCheckBox, QListView, QTreeView, QComboBox, QLineEdit {
                color: #ffffff;
                background-color: #1b2021;
            }
            QPushButton {
                padding: 8px 15px;
                background-color: #c90000;
                border: none;
                border-radius: 4px;
                color: white;
                font-weight: bold;
            }
            QPushButton:hover {
                background-color: #a50000;
            }
        """
        )

        file_path, _ = file_dialog.getOpenFileName(self, "Select yt-dlp executable", "", file_filter)

        if file_path:
            logger.debug(f"User selected file: {file_path}")
            # Verify the selected file
            try:
                # Extra logic moved to src\utils\ytsage_constants.py
                # Try to run yt-dlp --version
                logger.debug(f"Verifying file with --version command")
                result = subprocess.run(
                    [file_path, "--version"], capture_output=True, text=True, check=False, creationflags=SUBPROCESS_CREATIONFLAGS
                )
                logger.debug(f"Version check result: {result.returncode}, Output: {result.stdout.strip()}")

                if result.returncode == 0:
                    # File is valid, copy it to our app's bin directory
                    try:
                        # Ensure the bin directory exists
                        logger.debug(f"Install directory: {APP_BIN_DIR}")

                        # Determine the target filename based on OS
                        target_path = YTDLP_APP_BIN_PATH
                        logger.debug(f"Target path: {target_path}")

                        # Copy the file
                        shutil.copy2(file_path, target_path)
                        logger.debug(f"File copied successfully")

                        # Set executable permissions on Unix systems
                        if OS_NAME != "Windows":
                            os.chmod(target_path, 0o755)
                            logger.debug(f"Permissions set on Unix system")

                        # Return the path of the copied file
                        self.status_label.setText(f"yt-dlp successfully copied to {target_path}")
                        logger.debug(f"Emitting setup_complete signal with path: {target_path}")
                        self.setup_complete.emit(target_path)
                        self.accept()
                    except Exception as copy_error:
                        logger.debug(f"Error copying file: {copy_error}", exc_info=True)
                        error_dialog = QMessageBox(self)
                        error_dialog.setIcon(QMessageBox.Icon.Critical)
                        error_dialog.setWindowTitle("Setup Error")
<<<<<<< HEAD
                        error_dialog.setText(f"Error copying yt-dlp to app directory: {str(copy_error)}")
=======
                        error_dialog.setText(f"Error copying yt-dlp to app directory: {copy_error}")
>>>>>>> 2532b4f9
                        error_dialog.setStyleSheet(
                            """
                            QMessageBox {
                                background-color: #15181b;
                                color: #ffffff;
                            }
                            QLabel {
                                color: #ffffff;
                            }
                            QPushButton {
                                padding: 8px 15px;
                                background-color: #c90000;
                                border: none;
                                border-radius: 4px;
                                color: white;
                                font-weight: bold;
                            }
                            QPushButton:hover {
                                background-color: #a50000;
                            }
                        """
                        )
                        error_dialog.exec()
                else:
                    logger.debug(f"File verification failed with return code: {result.returncode}")
                    error_dialog = QMessageBox(self)
                    error_dialog.setIcon(QMessageBox.Icon.Warning)
                    error_dialog.setWindowTitle("Invalid Executable")
                    error_dialog.setText("The selected file does not appear to be a valid yt-dlp executable.")
                    error_dialog.setStyleSheet(
                        """
                        QMessageBox {
                            background-color: #15181b;
                            color: #ffffff;
                        }
                        QLabel {
                            color: #ffffff;
                        }
                        QPushButton {
                            padding: 8px 15px;
                            background-color: #c90000;
                            border: none;
                            border-radius: 4px;
                            color: white;
                            font-weight: bold;
                        }
                        QPushButton:hover {
                            background-color: #a50000;
                        }
                    """
                    )
                    error_dialog.exec()
            except Exception as e:
                logger.debug(f"Exception during verification: {e}", exc_info=True)
                error_dialog = QMessageBox(self)
                error_dialog.setIcon(QMessageBox.Icon.Critical)
                error_dialog.setWindowTitle("Error")
<<<<<<< HEAD
                error_dialog.setText(f"Error verifying yt-dlp executable: {str(e)}")
=======
                error_dialog.setText(f"Error verifying yt-dlp executable: {e}")
>>>>>>> 2532b4f9
                error_dialog.setStyleSheet(
                    """
                    QMessageBox {
                        background-color: #15181b;
                        color: #ffffff;
                    }
                    QLabel {
                        color: #ffffff;
                    }
                    QPushButton {
                        padding: 8px 15px;
                        background-color: #c90000;
                        border: none;
                        border-radius: 4px;
                        color: white;
                        font-weight: bold;
                    }
                    QPushButton:hover {
                        background-color: #a50000;
                    }
                """
                )
                error_dialog.exec()


def check_ytdlp_binary() -> Optional[Path]:
    """
    Check if yt-dlp binary exists in the expected location.
    Returns:
        Path or None: Path to yt-dlp binary if found, None otherwise
    """
    exe_path = YTDLP_APP_BIN_PATH
    if exe_path.exists():
        # Make sure it's executable on Unix systems
        if OS_NAME != "Windows" and not os.access(exe_path, os.X_OK):
            try:
                os.chmod(exe_path, 0o755)
                logger.info(f"Fixed permissions on yt-dlp at {exe_path}")
            except Exception as e:
<<<<<<< HEAD
                logger.warning(f"Could not set executable permissions on {exe_path}: {e}")
=======
                logger.warning(f"Could not set executable permissions on {exe_path}: {e}", exc_info=True)
>>>>>>> 2532b4f9
        return exe_path

    # If not found in app directory, check if yt-dlp is available in PATH
    try:
        # Use subprocess to check if yt-dlp is available
        if OS_NAME == "Windows":
            # On Windows, use 'where' command and hide console window
            # Extra logic moved to src\utils\ytsage_constants.py

            result = subprocess.run(
                ["where", "yt-dlp"], capture_output=True, text=True, check=False, creationflags=SUBPROCESS_CREATIONFLAGS
            )
            if result.returncode == 0 and result.stdout.strip():
                yt_dlp_path = result.stdout.strip().split("\n")[0]
                logger.info(f"Found yt-dlp in PATH: {yt_dlp_path}")
                return Path(yt_dlp_path)
        else:
            # On Unix systems, use 'which' command
            result = subprocess.run(["which", "yt-dlp"], capture_output=True, text=True, check=False)
            if result.returncode == 0 and result.stdout.strip():
                yt_dlp_path = result.stdout.strip()
                logger.info(f"Found yt-dlp in PATH: {yt_dlp_path}")
                return Path(yt_dlp_path)
    except Exception as e:
<<<<<<< HEAD
        logger.error(f"Error checking for yt-dlp in PATH: {e}")
=======
        logger.exception(f"Error checking for yt-dlp in PATH: {e}")
>>>>>>> 2532b4f9
        # We're only interested in our app-specific installation or system PATH

    return None


def check_ytdlp_installed() -> bool:
    """
    Check if yt-dlp is installed and accessible.
    Returns:
        bool: True if yt-dlp is found and working, False otherwise
    """
    try:
        ytdlp_path = check_ytdlp_binary()
        if ytdlp_path:
            # Try to run yt-dlp --version to verify it's working
            try:
                # Extra logic moved to src\utils\ytsage_constants.py
                result = subprocess.run(
                    [ytdlp_path, "--version"], capture_output=True, text=True, timeout=5, creationflags=SUBPROCESS_CREATIONFLAGS
                )
                return result.returncode == 0
            except Exception:
                return False
        return False
    except Exception:
        return False


def get_yt_dlp_path() -> Path:
    """
    Get the yt-dlp path, either from the app's bin directory or system PATH.
    This replaces the function in ytsage_utils.py.
    Returns:
        str: Path to yt-dlp binary
    """
    # First check if we have yt-dlp in our app's bin directory or system PATH
    ytdlp_path = check_ytdlp_binary()
    if ytdlp_path:
        logger.info(f"Using yt-dlp from: {ytdlp_path}")
        return ytdlp_path

    # If not found anywhere, fall back to the command name as a last resort
    logger.info("yt-dlp not found in app directory or PATH, falling back to command name")
    return "yt-dlp"  # type: ignore[return-value]


def setup_ytdlp(parent_widget=None):
    """
    Show the yt-dlp setup dialog and handle the result.
    Returns:
        str: Path to yt-dlp binary
    """
    logger.debug("Starting yt-dlp setup dialog")
    dialog = YtdlpSetupDialog(parent_widget)

    # Store the setup result from the signal
    setup_result = {"path": None}

    def on_setup_complete(path) -> None:
        logger.debug(f"Received setup_complete signal with path: {path}")
        setup_result["path"] = path

    # Connect to the setup_complete signal
    dialog.setup_complete.connect(on_setup_complete)

    # Show the dialog
    result = dialog.exec()
    logger.debug(f"Dialog result: {result} (Accepted={QDialog.DialogCode.Accepted})")

    if result == QDialog.DialogCode.Accepted:
        # First check if we received a path from the signal
        if setup_result["path"] and Path.exists(setup_result["path"]):
            logger.debug(f"Using path from signal: {setup_result['path']}")
            return setup_result["path"]

        # Get the expected path for verification as fallback
        expected_path = YTDLP_APP_BIN_PATH
        logger.debug(f"Expected yt-dlp path: {expected_path}")

        # Verify the path exists after dialog is accepted
        if Path.exists(expected_path):
            logger.debug(f"yt-dlp successfully found at expected path: {expected_path}")
            return expected_path
        else:
            logger.debug(f"Expected path does not exist, trying alternate detection")
            # Try to use the get_yt_dlp_path function to find yt-dlp elsewhere
            yt_dlp_path = get_yt_dlp_path()
            logger.debug(f"Alternate detection result: {yt_dlp_path}")
            if yt_dlp_path != "yt-dlp" and Path.exists(yt_dlp_path):
                logger.debug(f"yt-dlp found at alternate location: {yt_dlp_path}")
                return yt_dlp_path

            # Something went wrong, show an error message
            logger.debug(f"Setup failed, showing error dialog")
            if parent_widget:
                error_dialog = QMessageBox(parent_widget)
                error_dialog.setIcon(QMessageBox.Icon.Warning)
                error_dialog.setWindowTitle("Setup Failed")
                error_dialog.setText("Failed to set up yt-dlp. Some features may not work correctly.")
                # Set the window icon to match the parent
                error_dialog.setWindowIcon(parent_widget.windowIcon())
                error_dialog.setStyleSheet(
                    """
                    QMessageBox {
                        background-color: #15181b;
                        color: #ffffff;
                    }
                    QLabel {
                        color: #ffffff;
                    }
                    QPushButton {
                        padding: 8px 15px;
                        background-color: #c90000;
                        border: none;
                        border-radius: 4px;
                        color: white;
                        font-weight: bold;
                    }
                    QPushButton:hover {
                        background-color: #a50000;
                    }
                """
                )
                error_dialog.exec()
            logger.warning(f"yt-dlp setup failed, path does not exist: {expected_path}")
    else:
        logger.debug("User cancelled the setup dialog")

    # User cancelled or setup failed, return the fallback command
    logger.debug("Returning fallback command 'yt-dlp'")
    return "yt-dlp"<|MERGE_RESOLUTION|>--- conflicted
+++ resolved
@@ -20,11 +20,7 @@
     QWidget,
 )
 
-<<<<<<< HEAD
-from src.core.ytsage_logging import logger
-=======
 from src.utils.ytsage_logger import logger
->>>>>>> 2532b4f9
 from src.utils.ytsage_constants import (
     APP_BIN_DIR,
     ICON_PATH,
@@ -98,11 +94,7 @@
             # icon_path logic moved to src\utils\ytsage_constants.py
             icon_path = ICON_PATH
             if Path.exists(icon_path):
-<<<<<<< HEAD
-                self.setWindowIcon(QIcon(icon_path.as_posix()))
-=======
                 self.setWindowIcon(QIcon(str(icon_path)))
->>>>>>> 2532b4f9
 
         self.init_ui()
 
@@ -402,11 +394,7 @@
                         error_dialog = QMessageBox(self)
                         error_dialog.setIcon(QMessageBox.Icon.Critical)
                         error_dialog.setWindowTitle("Setup Error")
-<<<<<<< HEAD
-                        error_dialog.setText(f"Error copying yt-dlp to app directory: {str(copy_error)}")
-=======
                         error_dialog.setText(f"Error copying yt-dlp to app directory: {copy_error}")
->>>>>>> 2532b4f9
                         error_dialog.setStyleSheet(
                             """
                             QMessageBox {
@@ -464,11 +452,7 @@
                 error_dialog = QMessageBox(self)
                 error_dialog.setIcon(QMessageBox.Icon.Critical)
                 error_dialog.setWindowTitle("Error")
-<<<<<<< HEAD
-                error_dialog.setText(f"Error verifying yt-dlp executable: {str(e)}")
-=======
                 error_dialog.setText(f"Error verifying yt-dlp executable: {e}")
->>>>>>> 2532b4f9
                 error_dialog.setStyleSheet(
                     """
                     QMessageBox {
@@ -508,11 +492,7 @@
                 os.chmod(exe_path, 0o755)
                 logger.info(f"Fixed permissions on yt-dlp at {exe_path}")
             except Exception as e:
-<<<<<<< HEAD
-                logger.warning(f"Could not set executable permissions on {exe_path}: {e}")
-=======
-                logger.warning(f"Could not set executable permissions on {exe_path}: {e}", exc_info=True)
->>>>>>> 2532b4f9
+                logger.exception(f"Could not set executable permissions on {exe_path}: {e}")
         return exe_path
 
     # If not found in app directory, check if yt-dlp is available in PATH
@@ -537,11 +517,7 @@
                 logger.info(f"Found yt-dlp in PATH: {yt_dlp_path}")
                 return Path(yt_dlp_path)
     except Exception as e:
-<<<<<<< HEAD
-        logger.error(f"Error checking for yt-dlp in PATH: {e}")
-=======
         logger.exception(f"Error checking for yt-dlp in PATH: {e}")
->>>>>>> 2532b4f9
         # We're only interested in our app-specific installation or system PATH
 
     return None
