--- conflicted
+++ resolved
@@ -8,8 +8,6 @@
 from importlib.metadata import version as get_version
 from pathlib import Path
 
-<<<<<<< HEAD
-=======
 try:
     from importlib.metadata import version as importlib_version
     from importlib.metadata import PackageNotFoundError as ImportlibPackageNotFoundError
@@ -25,7 +23,6 @@
         return pkg_resources.get_distribution(package_name).version
     PackageNotFoundError = pkg_resources.DistributionNotFound
 
->>>>>>> 9e89228c
 import requests
 from packaging import version
 
@@ -503,10 +500,6 @@
 
             # Get current version
             try:
-<<<<<<< HEAD
-                # replaced pkg_resources with importlib.metadata.version
-=======
->>>>>>> 9e89228c
                 current_version = get_version("yt-dlp")
                 logger.info(f"Current yt-dlp version: {current_version}")
             except PackageNotFoundError:
