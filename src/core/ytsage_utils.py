--- conflicted
+++ resolved
@@ -11,11 +11,7 @@
 from packaging import version
 
 from src.core.ytsage_ffmpeg import check_ffmpeg_installed, get_ffmpeg_install_path
-<<<<<<< HEAD
-from src.core.ytsage_logging import logger
-=======
 from src.utils.ytsage_logger import logger
->>>>>>> 2532b4f9
 from src.core.ytsage_yt_dlp import get_yt_dlp_path
 from src.utils.ytsage_constants import (
     APP_CONFIG_FILE,
@@ -111,10 +107,6 @@
         logger.exception(f"Error saving version cache: {e}")
 
 
-<<<<<<< HEAD
-
-=======
->>>>>>> 2532b4f9
 def get_ytdlp_version_cached() -> str:
     """Get yt-dlp version with caching support."""
     try:
@@ -520,11 +512,7 @@
             except Exception as e:
                 logger.exception(f"Error checking for yt-dlp updates: {e}")
     except Exception as e:
-<<<<<<< HEAD
-        logger.info(f"Unexpected error during yt-dlp update: {e}")
-=======
         logger.exception(f"Unexpected error during yt-dlp update: {e}")
->>>>>>> 2532b4f9
 
     return False
 
@@ -639,8 +627,7 @@
         save_config(config)
         return True
     except Exception as e:
-<<<<<<< HEAD
-        logger.error(f"Error updating auto-update settings: {e}")
+        logger.exception(f"Error updating auto-update settings: {e}")
         return False
 
 
@@ -713,8 +700,4 @@
     
     # Generic fallback with the original error for debugging
     return (f"Could not extract video information. Please check your link.\n"
-            f"Technical details: {error_message}")
-=======
-        logger.exception(f"Error updating auto-update settings: {e}")
-        return False
->>>>>>> 2532b4f9
+            f"Technical details: {error_message}")