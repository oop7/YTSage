--- conflicted
+++ resolved
@@ -1,346 +1,318 @@
-name: Build Windows Release
-
-on:
-  push:
-    tags:
-      - 'v*'
-
-permissions:
-  contents: write
-
-env:
-  PYTHON_VERSION: '3.13.6'
-
-jobs:
-  build-windows:
-    runs-on: windows-latest
-    
-    steps:
-    - name: Checkout code
-      uses: actions/checkout@v4
-      with:
-        fetch-depth: 0
-    
-    - name: Extract version from tag
-      id: get_version
-      shell: powershell
-      run: |
-        $tag = "${{ github.ref_name }}"
-        $version = $tag -replace '^v', ''
-        Write-Host "Extracted version: $version"
-        echo "VERSION=$version" >> $env:GITHUB_OUTPUT
-
-    - name: Setup Python
-      uses: actions/setup-python@v4
-      with:
-        python-version: ${{ env.PYTHON_VERSION }}
-
-    - name: Cache Python dependencies
-      uses: actions/cache@v3
-      with:
-        path: |
-          venv
-          ~\AppData\Local\pip\Cache
-        key: ${{ runner.os }}-pip-${{ hashFiles('**/requirements.txt') }}
-        restore-keys: |
-          ${{ runner.os }}-pip-
-
-    - name: Create virtual environment and install dependencies
-      shell: powershell
-      run: |
-        python -m venv venv
-        .\venv\Scripts\Activate.ps1
-        python -m pip install --upgrade pip
-        pip install --no-cache-dir -r requirements.txt
-        pip install --no-cache-dir cx_Freeze
-        pip install --no-cache-dir yt-dlp
-
-    - name: Prepare build variables
-      shell: powershell
-      run: |
-        $version = "${{ steps.get_version.outputs.VERSION }}"
-        echo "VERSION=$version" >> $env:GITHUB_ENV
-        Write-Host "Prepared build variables for version: $version"
-    
-    - name: Create cx_Freeze setup script
-      shell: powershell
-      run: |
-        # Create setup script for cx_Freeze
-        New-Item -Path "setup_cxfreeze.py" -ItemType File -Force
-        Add-Content -Path "setup_cxfreeze.py" -Value "import os"
-        Add-Content -Path "setup_cxfreeze.py" -Value "from cx_Freeze import setup, Executable"
-        Add-Content -Path "setup_cxfreeze.py" -Value ""
-        Add-Content -Path "setup_cxfreeze.py" -Value 'version = os.environ.get("VERSION", "0.0.0")'
-        Add-Content -Path "setup_cxfreeze.py" -Value ""
-        Add-Content -Path "setup_cxfreeze.py" -Value "build_exe_options = dict("
-        Add-Content -Path "setup_cxfreeze.py" -Value "    optimize=2,"
-        Add-Content -Path "setup_cxfreeze.py" -Value "    packages=["
-        Add-Content -Path "setup_cxfreeze.py" -Value '        "PySide6.QtCore",'
-        Add-Content -Path "setup_cxfreeze.py" -Value '        "PySide6.QtGui",'
-        Add-Content -Path "setup_cxfreeze.py" -Value '        "PySide6.QtWidgets",'
-        Add-Content -Path "setup_cxfreeze.py" -Value '        "requests",'
-        Add-Content -Path "setup_cxfreeze.py" -Value '        "PIL",'
-        Add-Content -Path "setup_cxfreeze.py" -Value '        "packaging",'
-        Add-Content -Path "setup_cxfreeze.py" -Value '        "markdown",'
-        Add-Content -Path "setup_cxfreeze.py" -Value '        "pyglet",'
-        Add-Content -Path "setup_cxfreeze.py" -Value '        "loguru",'
-        Add-Content -Path "setup_cxfreeze.py" -Value '        "setuptools",'
-        Add-Content -Path "setup_cxfreeze.py" -Value "    ],"
-        Add-Content -Path "setup_cxfreeze.py" -Value "    excludes=["
-        Add-Content -Path "setup_cxfreeze.py" -Value '        "PySide6.QtBluetooth",'
-        Add-Content -Path "setup_cxfreeze.py" -Value '        "PySide6.QtNetwork",'
-        Add-Content -Path "setup_cxfreeze.py" -Value '        "PySide6.QtOpenGL",'
-        Add-Content -Path "setup_cxfreeze.py" -Value '        "PySide6.QtPrintSupport",'
-        Add-Content -Path "setup_cxfreeze.py" -Value '        "PySide6.QtSvg",'
-        Add-Content -Path "setup_cxfreeze.py" -Value '        "PySide6.QtTest",'
-        Add-Content -Path "setup_cxfreeze.py" -Value '        "PySide6.QtXml",'
-        Add-Content -Path "setup_cxfreeze.py" -Value '        "PySide6.QtSql",'
-        Add-Content -Path "setup_cxfreeze.py" -Value '        "PySide6.QtHelp",'
-        Add-Content -Path "setup_cxfreeze.py" -Value '        "PySide6.QtMultimedia",'
-        Add-Content -Path "setup_cxfreeze.py" -Value '        "PySide6.QtQml",'
-        Add-Content -Path "setup_cxfreeze.py" -Value '        "PySide6.QtQuick",'
-        Add-Content -Path "setup_cxfreeze.py" -Value '        "PySide6.QtWebEngineCore",'
-        Add-Content -Path "setup_cxfreeze.py" -Value '        "PIL.ImageDraw",'
-        Add-Content -Path "setup_cxfreeze.py" -Value '        "PIL.ImageFont",'
-        Add-Content -Path "setup_cxfreeze.py" -Value '        "numpy",'
-        Add-Content -Path "setup_cxfreeze.py" -Value '        "scipy",'
-        Add-Content -Path "setup_cxfreeze.py" -Value '        "wx",'
-        Add-Content -Path "setup_cxfreeze.py" -Value '        "pandas",'
-        Add-Content -Path "setup_cxfreeze.py" -Value '        "tkinter",'
-        Add-Content -Path "setup_cxfreeze.py" -Value '        "yt_dlp",'
-        Add-Content -Path "setup_cxfreeze.py" -Value '        "unittest",'
-        Add-Content -Path "setup_cxfreeze.py" -Value '        "test",'
-        Add-Content -Path "setup_cxfreeze.py" -Value '        "tests",'
-        Add-Content -Path "setup_cxfreeze.py" -Value "    ],"
-        Add-Content -Path "setup_cxfreeze.py" -Value "    include_files=["
-        Add-Content -Path "setup_cxfreeze.py" -Value '        ("src", "src"),'
-        Add-Content -Path "setup_cxfreeze.py" -Value '        ("assets", "lib/assets"),'
-        Add-Content -Path "setup_cxfreeze.py" -Value "    ],"
-        Add-Content -Path "setup_cxfreeze.py" -Value ")"
-        Add-Content -Path "setup_cxfreeze.py" -Value ""
-        Add-Content -Path "setup_cxfreeze.py" -Value "executables = ["
-        Add-Content -Path "setup_cxfreeze.py" -Value "    Executable("
-        Add-Content -Path "setup_cxfreeze.py" -Value '        script="main.py",'
-        Add-Content -Path "setup_cxfreeze.py" -Value '        target_name=f"YTSage-v{version}.exe",'
-        Add-Content -Path "setup_cxfreeze.py" -Value '        base="Win32GUI",'
-        Add-Content -Path "setup_cxfreeze.py" -Value '        icon="assets/branding/icons/YTSage.ico",'
-        Add-Content -Path "setup_cxfreeze.py" -Value "    )"
-        Add-Content -Path "setup_cxfreeze.py" -Value "]"
-        Add-Content -Path "setup_cxfreeze.py" -Value ""
-        Add-Content -Path "setup_cxfreeze.py" -Value "setup("
-        Add-Content -Path "setup_cxfreeze.py" -Value '    name="YTSage",'
-        Add-Content -Path "setup_cxfreeze.py" -Value "    version=version,"
-        Add-Content -Path "setup_cxfreeze.py" -Value '    description="YTSage",'
-        Add-Content -Path "setup_cxfreeze.py" -Value '    options={"build_exe": build_exe_options},'
-        Add-Content -Path "setup_cxfreeze.py" -Value "    executables=executables,"
-        Add-Content -Path "setup_cxfreeze.py" -Value ")"
-
-    - name: Build Standard Version (ZIP)
-      shell: powershell
-      run: |
-        .\venv\Scripts\Activate.ps1
-        $version = "$env:VERSION"
-        Write-Host "Building Standard Version v$version ..."
-        
-        # Clean previous build artifacts
-        if (Test-Path "build\exe.*") { Remove-Item "build\exe.*" -Recurse -Force }
-        if (Test-Path "build\bdist.*") { Remove-Item "build\bdist.*" -Recurse -Force }
-        if (Test-Path "dist") { Remove-Item "dist" -Recurse -Force }
-        
-<<<<<<< HEAD
-        # Build executable using cx_Freeze CLI (use python -m to ensure proper base handling)
-        python -m cx_Freeze main.py `
-          --target-dir "dist\YTSage" `
-          --base-name Win32GUI `
-          --icon "assets\branding\icons\YTSage.ico" `
-          --target-name "YTSage-v$version.exe" `
-          --optimize 2 `
-          --packages "PySide6.QtCore,PySide6.QtGui,PySide6.QtWidgets,requests,PIL,packaging,markdown,pyglet,loguru,setuptools" `
-          --excludes "PySide6.QtBluetooth,PySide6.QtNetwork,PySide6.QtOpenGL,PySide6.QtPrintSupport,PySide6.QtSvg,PySide6.QtTest,PySide6.QtXml,PySide6.QtSql,PySide6.QtHelp,PySide6.QtMultimedia,PySide6.QtQml,PySide6.QtQuick,PySide6.QtWebEngineCore,PIL.ImageDraw,PIL.ImageFont,numpy,scipy,wx,pandas,tkinter,unittest,test,tests,yt_dlp" `
-          --include-files "src" `
-          --include-files "assets"
-=======
-        # Build executable using setup script
-        python setup_cxfreeze.py build_exe --build-exe "dist\YTSage"
->>>>>>> 79d8d224
-        
-        # Remove screenshots folder to reduce build size
-        if (Test-Path "dist\YTSage\lib\assets\branding\screenshots") {
-          Remove-Item "dist\YTSage\lib\assets\branding\screenshots" -Recurse -Force
-          Write-Host "Removed screenshots folder from standard build"
-        }
-    
-    - name: Setup FFmpeg for bundle
-      shell: powershell
-      run: |
-        Write-Host "Setting up FFmpeg for bundled version..."
-        
-        # Create ffmpeg directory
-        New-Item -ItemType Directory -Path "ffmpeg-temp" -Force
-        
-        # Download FFmpeg
-        $ffmpegUrl = "https://github.com/GyanD/codexffmpeg/releases/download/7.1.1/ffmpeg-7.1.1-full_build.zip"
-        Write-Host "Downloading FFmpeg from: $ffmpegUrl"
-        Invoke-WebRequest -Uri $ffmpegUrl -OutFile "ffmpeg-temp\ffmpeg.zip"
-        
-        # Extract FFmpeg
-        Expand-Archive -Path "ffmpeg-temp\ffmpeg.zip" -DestinationPath "ffmpeg-temp" -Force
-        
-        # Find the extracted directory (GyanD ffmpeg has specific naming)
-        $ffmpegDir = Get-ChildItem -Path "ffmpeg-temp" -Directory | Where-Object { $_.Name -like "ffmpeg-*" } | Select-Object -First 1
-        
-        if ($ffmpegDir) {
-          # Set environment variable for the build
-          $ffmpegBinPath = Join-Path $ffmpegDir.FullName "bin"
-          Write-Host "FFmpeg binaries found at: $ffmpegBinPath"
-          echo "FFMPEG_PATH=$ffmpegBinPath" >> $env:GITHUB_ENV
-          
-          # Verify files exist
-          $ffmpegExe = Join-Path $ffmpegBinPath "ffmpeg.exe"
-          $ffprobeExe = Join-Path $ffmpegBinPath "ffprobe.exe"
-          $ffplayExe = Join-Path $ffmpegBinPath "ffplay.exe"
-          
-          if (Test-Path $ffmpegExe) { 
-            Write-Host "[OK] ffmpeg.exe found" 
-          } else { 
-            Write-Host "[ERROR] ffmpeg.exe missing" 
-          }
-          if (Test-Path $ffprobeExe) { 
-            Write-Host "[OK] ffprobe.exe found" 
-          } else { 
-            Write-Host "[ERROR] ffprobe.exe missing" 
-          }
-          if (Test-Path $ffplayExe) { 
-            Write-Host "[OK] ffplay.exe found" 
-          } else { 
-            Write-Host "[ERROR] ffplay.exe missing" 
-          }
-        } else {
-          Write-Host "Error: Could not find FFmpeg directory after extraction"
-          exit 1
-        }
-    
-    - name: Build FFmpeg Version (ZIP)
-      shell: powershell
-      run: |
-        .\venv\Scripts\Activate.ps1
-        $version = "$env:VERSION"
-        Write-Host "Building FFmpeg Version v$version ..."
-        
-        # Clean previous build artifacts
-        if (Test-Path "build\exe.*") { Remove-Item "build\exe.*" -Recurse -Force }
-        if (Test-Path "build\bdist.*") { Remove-Item "build\bdist.*" -Recurse -Force }
-        
-<<<<<<< HEAD
-        # Build executable with FFmpeg using cx_Freeze CLI (use python -m to ensure proper base handling)
-        python -m cx_Freeze main.py `
-          --target-dir "dist\YTSage-FFmpeg" `
-          --base-name Win32GUI `
-          --icon "assets\branding\icons\YTSage.ico" `
-          --target-name "YTSage-v$version-ffmpeg.exe" `
-          --optimize 2 `
-          --packages "PySide6.QtCore,PySide6.QtGui,PySide6.QtWidgets,requests,PIL,packaging,markdown,pyglet,loguru,setuptools" `
-          --excludes "PySide6.QtBluetooth,PySide6.QtNetwork,PySide6.QtOpenGL,PySide6.QtPrintSupport,PySide6.QtSvg,PySide6.QtTest,PySide6.QtXml,PySide6.QtSql,PySide6.QtHelp,PySide6.QtMultimedia,PySide6.QtQml,PySide6.QtQuick,PySide6.QtWebEngineCore,PIL.ImageDraw,PIL.ImageFont,numpy,scipy,wx,pandas,tkinter,unittest,test,tests, yt_dlp" `
-          --include-files "src" `
-          --include-files "assets"
-=======
-        # Create modified setup script for FFmpeg version
-        (Get-Content "setup_cxfreeze.py") -replace 'YTSage-v\{version\}\.exe', 'YTSage-v{version}-ffmpeg.exe' | Set-Content "setup_cxfreeze_ffmpeg.py"
-        
-        # Build executable with FFmpeg using setup script
-        python setup_cxfreeze_ffmpeg.py build_exe --build-exe "dist\YTSage-FFmpeg"
->>>>>>> 79d8d224
-
-        # Remove screenshots folder to reduce build size
-        if (Test-Path "dist\YTSage-FFmpeg\lib\assets\branding\screenshots") {
-          Remove-Item "dist\YTSage-FFmpeg\lib\assets\branding\screenshots" -Recurse -Force
-          Write-Host "Removed screenshots folder from FFmpeg build"
-        }
-
-        # Copy FFmpeg binaries into dist folder post-build (more reliable than CLI include)
-        if ($env:FFMPEG_PATH) {
-          $destDir = "dist\YTSage-FFmpeg"
-          $ffmpegExe = Join-Path $env:FFMPEG_PATH "ffmpeg.exe"
-          $ffprobeExe = Join-Path $env:FFMPEG_PATH "ffprobe.exe"
-          $ffplayExe = Join-Path $env:FFMPEG_PATH "ffplay.exe"
-
-          foreach ($file in @($ffmpegExe, $ffprobeExe, $ffplayExe)) {
-            if (Test-Path $file) {
-              $name = Split-Path $file -Leaf
-              Copy-Item $file -Destination (Join-Path $destDir $name) -Force
-              Write-Host "Copied $name into $destDir"
-            } else {
-              Write-Host "Warning: FFmpeg binary not found: $file"
-            }
-          }
-        }
-    
-    - name: Package and prepare release artifacts (ZIPs)
-      shell: powershell
-      run: |
-        $version = "${{ steps.get_version.outputs.VERSION }}"
-        
-        Write-Host "Preparing ZIP artifacts for version: $version"
-        New-Item -ItemType Directory -Path "artifacts" -Force
-        
-        # List dist directories
-        Write-Host "Files in dist directory:"
-        if (Test-Path "dist") {
-          Get-ChildItem -Path "dist" -Recurse | ForEach-Object { Write-Host "  $($_.FullName)" }
-        } else {
-          Write-Host "  No dist directory found!"
-          exit 1
-        }
-
-        # Create Standard ZIP
-        $standardDist = Join-Path (Get-Location) "dist\YTSage"
-        if (Test-Path $standardDist) {
-          $stdZip = "artifacts\YTSage-v$version-portable.zip"
-          if (Test-Path $stdZip) { Remove-Item $stdZip -Force }
-          Compress-Archive -Path "$standardDist\*" -DestinationPath $stdZip -CompressionLevel Optimal
-          Write-Host "Created: $(Resolve-Path $stdZip)"
-        } else {
-          Write-Host "Warning: Standard dist folder not found at $standardDist"
-        }
-
-        # Create FFmpeg ZIP
-        $ffmpegDist = Join-Path (Get-Location) "dist\YTSage-FFmpeg"
-        if (Test-Path $ffmpegDist) {
-          $ffZip = "artifacts\YTSage-v$version-ffmpeg-portable.zip"
-          if (Test-Path $ffZip) { Remove-Item $ffZip -Force }
-          Compress-Archive -Path "$ffmpegDist\*" -DestinationPath $ffZip -CompressionLevel Optimal
-          Write-Host "Created: $(Resolve-Path $ffZip)"
-        } else {
-          Write-Host "Warning: FFmpeg dist folder not found at $ffmpegDist"
-        }
-        
-        # List all artifacts
-        Write-Host "Final artifacts:"
-        if (Test-Path "artifacts") {
-          $artifactFiles = Get-ChildItem artifacts
-          if ($artifactFiles) {
-            $artifactFiles | ForEach-Object { Write-Host "  $($_.Name)" }
-          } else {
-            Write-Host "  No artifacts created!"
-          }
-        } else {
-          Write-Host "  Artifacts directory not found!"
-        }
-
-    - name: Create draft release
-      uses: softprops/action-gh-release@v1
-      with:
-        tag_name: ${{ github.ref_name }}
-        name: YTSage ${{ github.ref_name }}
-        draft: true
-        prerelease: false
-        body: |
-          # YTSage ${{ github.ref_name }}
-          
-          **Release Date**: ${{ github.event.head_commit.timestamp }}
-          
-          **Full Changelog**: https://github.com/${{ github.repository }}/compare/${{ github.ref_name }}
-        files: |
-          artifacts/*
-      env:
+name: Build Windows Release
+
+on:
+  push:
+    tags:
+      - 'v*'
+
+permissions:
+  contents: write
+
+env:
+  PYTHON_VERSION: '3.13.6'
+
+jobs:
+  build-windows:
+    runs-on: windows-latest
+    
+    steps:
+    - name: Checkout code
+      uses: actions/checkout@v4
+      with:
+        fetch-depth: 0
+    
+    - name: Extract version from tag
+      id: get_version
+      shell: powershell
+      run: |
+        $tag = "${{ github.ref_name }}"
+        $version = $tag -replace '^v', ''
+        Write-Host "Extracted version: $version"
+        echo "VERSION=$version" >> $env:GITHUB_OUTPUT
+
+    - name: Setup Python
+      uses: actions/setup-python@v4
+      with:
+        python-version: ${{ env.PYTHON_VERSION }}
+
+    - name: Cache Python dependencies
+      uses: actions/cache@v3
+      with:
+        path: |
+          venv
+          ~\AppData\Local\pip\Cache
+        key: ${{ runner.os }}-pip-${{ hashFiles('**/requirements.txt') }}
+        restore-keys: |
+          ${{ runner.os }}-pip-
+
+    - name: Create virtual environment and install dependencies
+      shell: powershell
+      run: |
+        python -m venv venv
+        .\venv\Scripts\Activate.ps1
+        python -m pip install --upgrade pip
+        pip install --no-cache-dir -r requirements.txt
+        pip install --no-cache-dir cx_Freeze
+        pip install --no-cache-dir yt-dlp
+
+    - name: Prepare build variables
+      shell: powershell
+      run: |
+        $version = "${{ steps.get_version.outputs.VERSION }}"
+        echo "VERSION=$version" >> $env:GITHUB_ENV
+        Write-Host "Prepared build variables for version: $version"
+    
+    - name: Create cx_Freeze setup script
+      shell: powershell
+      run: |
+        # Create setup script for cx_Freeze
+        New-Item -Path "setup_cxfreeze.py" -ItemType File -Force
+        Add-Content -Path "setup_cxfreeze.py" -Value "import os"
+        Add-Content -Path "setup_cxfreeze.py" -Value "from cx_Freeze import setup, Executable"
+        Add-Content -Path "setup_cxfreeze.py" -Value ""
+        Add-Content -Path "setup_cxfreeze.py" -Value 'version = os.environ.get("VERSION", "0.0.0")'
+        Add-Content -Path "setup_cxfreeze.py" -Value ""
+        Add-Content -Path "setup_cxfreeze.py" -Value "build_exe_options = dict("
+        Add-Content -Path "setup_cxfreeze.py" -Value "    optimize=2,"
+        Add-Content -Path "setup_cxfreeze.py" -Value "    packages=["
+        Add-Content -Path "setup_cxfreeze.py" -Value '        "PySide6.QtCore",'
+        Add-Content -Path "setup_cxfreeze.py" -Value '        "PySide6.QtGui",'
+        Add-Content -Path "setup_cxfreeze.py" -Value '        "PySide6.QtWidgets",'
+        Add-Content -Path "setup_cxfreeze.py" -Value '        "requests",'
+        Add-Content -Path "setup_cxfreeze.py" -Value '        "PIL",'
+        Add-Content -Path "setup_cxfreeze.py" -Value '        "packaging",'
+        Add-Content -Path "setup_cxfreeze.py" -Value '        "markdown",'
+        Add-Content -Path "setup_cxfreeze.py" -Value '        "pyglet",'
+        Add-Content -Path "setup_cxfreeze.py" -Value '        "loguru",'
+        Add-Content -Path "setup_cxfreeze.py" -Value '        "setuptools",'
+        Add-Content -Path "setup_cxfreeze.py" -Value "    ],"
+        Add-Content -Path "setup_cxfreeze.py" -Value "    excludes=["
+        Add-Content -Path "setup_cxfreeze.py" -Value '        "PySide6.QtBluetooth",'
+        Add-Content -Path "setup_cxfreeze.py" -Value '        "PySide6.QtNetwork",'
+        Add-Content -Path "setup_cxfreeze.py" -Value '        "PySide6.QtOpenGL",'
+        Add-Content -Path "setup_cxfreeze.py" -Value '        "PySide6.QtPrintSupport",'
+        Add-Content -Path "setup_cxfreeze.py" -Value '        "PySide6.QtSvg",'
+        Add-Content -Path "setup_cxfreeze.py" -Value '        "PySide6.QtTest",'
+        Add-Content -Path "setup_cxfreeze.py" -Value '        "PySide6.QtXml",'
+        Add-Content -Path "setup_cxfreeze.py" -Value '        "PySide6.QtSql",'
+        Add-Content -Path "setup_cxfreeze.py" -Value '        "PySide6.QtHelp",'
+        Add-Content -Path "setup_cxfreeze.py" -Value '        "PySide6.QtMultimedia",'
+        Add-Content -Path "setup_cxfreeze.py" -Value '        "PySide6.QtQml",'
+        Add-Content -Path "setup_cxfreeze.py" -Value '        "PySide6.QtQuick",'
+        Add-Content -Path "setup_cxfreeze.py" -Value '        "PySide6.QtWebEngineCore",'
+        Add-Content -Path "setup_cxfreeze.py" -Value '        "PIL.ImageDraw",'
+        Add-Content -Path "setup_cxfreeze.py" -Value '        "PIL.ImageFont",'
+        Add-Content -Path "setup_cxfreeze.py" -Value '        "numpy",'
+        Add-Content -Path "setup_cxfreeze.py" -Value '        "scipy",'
+        Add-Content -Path "setup_cxfreeze.py" -Value '        "wx",'
+        Add-Content -Path "setup_cxfreeze.py" -Value '        "pandas",'
+        Add-Content -Path "setup_cxfreeze.py" -Value '        "tkinter",'
+        Add-Content -Path "setup_cxfreeze.py" -Value '        "yt_dlp",'
+        Add-Content -Path "setup_cxfreeze.py" -Value '        "unittest",'
+        Add-Content -Path "setup_cxfreeze.py" -Value '        "test",'
+        Add-Content -Path "setup_cxfreeze.py" -Value '        "tests",'
+        Add-Content -Path "setup_cxfreeze.py" -Value "    ],"
+        Add-Content -Path "setup_cxfreeze.py" -Value "    include_files=["
+        Add-Content -Path "setup_cxfreeze.py" -Value '        ("src", "src"),'
+        Add-Content -Path "setup_cxfreeze.py" -Value '        ("assets", "lib/assets"),'
+        Add-Content -Path "setup_cxfreeze.py" -Value "    ],"
+        Add-Content -Path "setup_cxfreeze.py" -Value ")"
+        Add-Content -Path "setup_cxfreeze.py" -Value ""
+        Add-Content -Path "setup_cxfreeze.py" -Value "executables = ["
+        Add-Content -Path "setup_cxfreeze.py" -Value "    Executable("
+        Add-Content -Path "setup_cxfreeze.py" -Value '        script="main.py",'
+        Add-Content -Path "setup_cxfreeze.py" -Value '        target_name=f"YTSage-v{version}.exe",'
+        Add-Content -Path "setup_cxfreeze.py" -Value '        base="Win32GUI",'
+        Add-Content -Path "setup_cxfreeze.py" -Value '        icon="assets/branding/icons/YTSage.ico",'
+        Add-Content -Path "setup_cxfreeze.py" -Value "    )"
+        Add-Content -Path "setup_cxfreeze.py" -Value "]"
+        Add-Content -Path "setup_cxfreeze.py" -Value ""
+        Add-Content -Path "setup_cxfreeze.py" -Value "setup("
+        Add-Content -Path "setup_cxfreeze.py" -Value '    name="YTSage",'
+        Add-Content -Path "setup_cxfreeze.py" -Value "    version=version,"
+        Add-Content -Path "setup_cxfreeze.py" -Value '    description="YTSage",'
+        Add-Content -Path "setup_cxfreeze.py" -Value '    options={"build_exe": build_exe_options},'
+        Add-Content -Path "setup_cxfreeze.py" -Value "    executables=executables,"
+        Add-Content -Path "setup_cxfreeze.py" -Value ")"
+
+    - name: Build Standard Version (ZIP)
+      shell: powershell
+      run: |
+        .\venv\Scripts\Activate.ps1
+        $version = "$env:VERSION"
+        Write-Host "Building Standard Version v$version ..."
+        
+        # Clean previous build artifacts
+        if (Test-Path "build\exe.*") { Remove-Item "build\exe.*" -Recurse -Force }
+        if (Test-Path "build\bdist.*") { Remove-Item "build\bdist.*" -Recurse -Force }
+        if (Test-Path "dist") { Remove-Item "dist" -Recurse -Force }
+        
+        # Build executable using setup script
+        python setup_cxfreeze.py build_exe --build-exe "dist\YTSage"
+        
+        # Remove screenshots folder to reduce build size
+        if (Test-Path "dist\YTSage\lib\assets\branding\screenshots") {
+          Remove-Item "dist\YTSage\lib\assets\branding\screenshots" -Recurse -Force
+          Write-Host "Removed screenshots folder from standard build"
+        }
+    
+    - name: Setup FFmpeg for bundle
+      shell: powershell
+      run: |
+        Write-Host "Setting up FFmpeg for bundled version..."
+        
+        # Create ffmpeg directory
+        New-Item -ItemType Directory -Path "ffmpeg-temp" -Force
+        
+        # Download FFmpeg
+        $ffmpegUrl = "https://github.com/GyanD/codexffmpeg/releases/download/7.1.1/ffmpeg-7.1.1-full_build.zip"
+        Write-Host "Downloading FFmpeg from: $ffmpegUrl"
+        Invoke-WebRequest -Uri $ffmpegUrl -OutFile "ffmpeg-temp\ffmpeg.zip"
+        
+        # Extract FFmpeg
+        Expand-Archive -Path "ffmpeg-temp\ffmpeg.zip" -DestinationPath "ffmpeg-temp" -Force
+        
+        # Find the extracted directory (GyanD ffmpeg has specific naming)
+        $ffmpegDir = Get-ChildItem -Path "ffmpeg-temp" -Directory | Where-Object { $_.Name -like "ffmpeg-*" } | Select-Object -First 1
+        
+        if ($ffmpegDir) {
+          # Set environment variable for the build
+          $ffmpegBinPath = Join-Path $ffmpegDir.FullName "bin"
+          Write-Host "FFmpeg binaries found at: $ffmpegBinPath"
+          echo "FFMPEG_PATH=$ffmpegBinPath" >> $env:GITHUB_ENV
+          
+          # Verify files exist
+          $ffmpegExe = Join-Path $ffmpegBinPath "ffmpeg.exe"
+          $ffprobeExe = Join-Path $ffmpegBinPath "ffprobe.exe"
+          $ffplayExe = Join-Path $ffmpegBinPath "ffplay.exe"
+          
+          if (Test-Path $ffmpegExe) { 
+            Write-Host "[OK] ffmpeg.exe found" 
+          } else { 
+            Write-Host "[ERROR] ffmpeg.exe missing" 
+          }
+          if (Test-Path $ffprobeExe) { 
+            Write-Host "[OK] ffprobe.exe found" 
+          } else { 
+            Write-Host "[ERROR] ffprobe.exe missing" 
+          }
+          if (Test-Path $ffplayExe) { 
+            Write-Host "[OK] ffplay.exe found" 
+          } else { 
+            Write-Host "[ERROR] ffplay.exe missing" 
+          }
+        } else {
+          Write-Host "Error: Could not find FFmpeg directory after extraction"
+          exit 1
+        }
+    
+    - name: Build FFmpeg Version (ZIP)
+      shell: powershell
+      run: |
+        .\venv\Scripts\Activate.ps1
+        $version = "$env:VERSION"
+        Write-Host "Building FFmpeg Version v$version ..."
+        
+        # Clean previous build artifacts
+        if (Test-Path "build\exe.*") { Remove-Item "build\exe.*" -Recurse -Force }
+        if (Test-Path "build\bdist.*") { Remove-Item "build\bdist.*" -Recurse -Force }
+        
+        # Create modified setup script for FFmpeg version
+        (Get-Content "setup_cxfreeze.py") -replace 'YTSage-v\{version\}\.exe', 'YTSage-v{version}-ffmpeg.exe' | Set-Content "setup_cxfreeze_ffmpeg.py"
+        
+        # Build executable with FFmpeg using setup script
+        python setup_cxfreeze_ffmpeg.py build_exe --build-exe "dist\YTSage-FFmpeg"
+
+        # Remove screenshots folder to reduce build size
+        if (Test-Path "dist\YTSage-FFmpeg\lib\assets\branding\screenshots") {
+          Remove-Item "dist\YTSage-FFmpeg\lib\assets\branding\screenshots" -Recurse -Force
+          Write-Host "Removed screenshots folder from FFmpeg build"
+        }
+
+        # Copy FFmpeg binaries into dist folder post-build (more reliable than CLI include)
+        if ($env:FFMPEG_PATH) {
+          $destDir = "dist\YTSage-FFmpeg"
+          $ffmpegExe = Join-Path $env:FFMPEG_PATH "ffmpeg.exe"
+          $ffprobeExe = Join-Path $env:FFMPEG_PATH "ffprobe.exe"
+          $ffplayExe = Join-Path $env:FFMPEG_PATH "ffplay.exe"
+
+          foreach ($file in @($ffmpegExe, $ffprobeExe, $ffplayExe)) {
+            if (Test-Path $file) {
+              $name = Split-Path $file -Leaf
+              Copy-Item $file -Destination (Join-Path $destDir $name) -Force
+              Write-Host "Copied $name into $destDir"
+            } else {
+              Write-Host "Warning: FFmpeg binary not found: $file"
+            }
+          }
+        }
+    
+    - name: Package and prepare release artifacts (ZIPs)
+      shell: powershell
+      run: |
+        $version = "${{ steps.get_version.outputs.VERSION }}"
+        
+        Write-Host "Preparing ZIP artifacts for version: $version"
+        New-Item -ItemType Directory -Path "artifacts" -Force
+        
+        # List dist directories
+        Write-Host "Files in dist directory:"
+        if (Test-Path "dist") {
+          Get-ChildItem -Path "dist" -Recurse | ForEach-Object { Write-Host "  $($_.FullName)" }
+        } else {
+          Write-Host "  No dist directory found!"
+          exit 1
+        }
+
+        # Create Standard ZIP
+        $standardDist = Join-Path (Get-Location) "dist\YTSage"
+        if (Test-Path $standardDist) {
+          $stdZip = "artifacts\YTSage-v$version-portable.zip"
+          if (Test-Path $stdZip) { Remove-Item $stdZip -Force }
+          Compress-Archive -Path "$standardDist\*" -DestinationPath $stdZip -CompressionLevel Optimal
+          Write-Host "Created: $(Resolve-Path $stdZip)"
+        } else {
+          Write-Host "Warning: Standard dist folder not found at $standardDist"
+        }
+
+        # Create FFmpeg ZIP
+        $ffmpegDist = Join-Path (Get-Location) "dist\YTSage-FFmpeg"
+        if (Test-Path $ffmpegDist) {
+          $ffZip = "artifacts\YTSage-v$version-ffmpeg-portable.zip"
+          if (Test-Path $ffZip) { Remove-Item $ffZip -Force }
+          Compress-Archive -Path "$ffmpegDist\*" -DestinationPath $ffZip -CompressionLevel Optimal
+          Write-Host "Created: $(Resolve-Path $ffZip)"
+        } else {
+          Write-Host "Warning: FFmpeg dist folder not found at $ffmpegDist"
+        }
+        
+        # List all artifacts
+        Write-Host "Final artifacts:"
+        if (Test-Path "artifacts") {
+          $artifactFiles = Get-ChildItem artifacts
+          if ($artifactFiles) {
+            $artifactFiles | ForEach-Object { Write-Host "  $($_.Name)" }
+          } else {
+            Write-Host "  No artifacts created!"
+          }
+        } else {
+          Write-Host "  Artifacts directory not found!"
+        }
+
+    - name: Create draft release
+      uses: softprops/action-gh-release@v1
+      with:
+        tag_name: ${{ github.ref_name }}
+        name: YTSage ${{ github.ref_name }}
+        draft: true
+        prerelease: false
+        body: |
+          # YTSage ${{ github.ref_name }}
+          
+          **Release Date**: ${{ github.event.head_commit.timestamp }}
+          
+          **Full Changelog**: https://github.com/${{ github.repository }}/compare/${{ github.ref_name }}
+        files: |
+          artifacts/*
+      env:
         GITHUB_TOKEN: ${{ secrets.GITHUB_TOKEN }}