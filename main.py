--- conflicted
+++ resolved
@@ -2,16 +2,8 @@
 
 from PySide6.QtWidgets import QApplication, QMessageBox
 
-<<<<<<< HEAD
-from src.core.ytsage_logging import logger
-from src.core.ytsage_yt_dlp import (  # Import the new yt-dlp setup functions
-    check_ytdlp_binary,
-    setup_ytdlp,
-)
-=======
 from src.utils.ytsage_logger import logger
 from src.core.ytsage_yt_dlp import check_ytdlp_binary, setup_ytdlp  # Import the new yt-dlp setup functions
->>>>>>> 2532b4f9
 from src.gui.ytsage_gui_main import YTSageApp  # Import the main application class from ytsage_gui_main
 
 
